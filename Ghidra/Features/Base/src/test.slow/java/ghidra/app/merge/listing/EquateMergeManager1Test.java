--- conflicted
+++ resolved
@@ -485,14 +485,8 @@
 				try {
 					Listing listing = program.getListing();
 					Address startAddr = addr(program, "0x1002d20");
-<<<<<<< HEAD
-					program.getMemory()
-							.setBytes(startAddr, new byte[] { (byte) 0x8d, (byte) 0x04, (byte) 0x8d,
-								(byte) 0x0, (byte) 0x0, (byte) 0x0, (byte) 0x0 }); //LEA EAX,[0x0 + ECX*0x4]
-=======
 					program.getMemory().setBytes(startAddr, new byte[] { (byte) 0x8d, (byte) 0x04,
 						(byte) 0x8d, (byte) 0x0, (byte) 0x0, (byte) 0x0, (byte) 0x0 }); //LEA EAX,[0x0 + ECX*0x4]
->>>>>>> 772e0166
 					createInstruction(program, startAddr);
 					Instruction instruction = listing.getInstructionAt(startAddr);
 					Assert.assertTrue(instruction != null);
@@ -584,8 +578,8 @@
 		setupAddNameDiffOnSubOperand();
 
 		executeMerge(ASK_USER);
-		chooseEquate("0x1002d20", 1, KEEP_MY); // 0x4   Order seems to have been switched
 		chooseEquate("0x1002d20", 1, KEEP_MY); // 0x0
+		chooseEquate("0x1002d20", 1, KEEP_MY); // 0x4
 		waitForMergeCompletion();
 
 		EquateTable equateTab = resultProgram.getEquateTable();
@@ -608,13 +602,8 @@
 		setupAddNameDiffOnSubOperand();
 
 		executeMerge(ASK_USER);
-<<<<<<< HEAD
-		chooseEquate("0x1002d20", 1, KEEP_LATEST); // 0x4
-		chooseEquate("0x1002d20", 1, KEEP_MY); // 0x0
-=======
 		chooseEquate("0x1002d20", 1, KEEP_MY); // 0x4
 		chooseEquate("0x1002d20", 1, KEEP_LATEST); // 0x0
->>>>>>> 772e0166
 		waitForMergeCompletion();
 
 		EquateTable equateTab = resultProgram.getEquateTable();
@@ -622,11 +611,11 @@
 		assertEquals(2, equates.size());
 		Equate eq;
 		eq = equates.get(0);
-		assertEquals("FOUR", eq.getName());
+		assertEquals("NADA", eq.getName());
+		assertEquals(0L, eq.getValue());
+		eq = equates.get(1);
+		assertEquals("QUAD", eq.getName());
 		assertEquals(4L, eq.getValue());
-		eq = equates.get(1);
-		assertEquals("ZERO", eq.getName());
-		assertEquals(0L, eq.getValue());
 	}
 
 	@Test
@@ -638,13 +627,8 @@
 		setupAddNameDiffOnSubOperand();
 
 		executeMerge(ASK_USER);
-<<<<<<< HEAD
-		chooseEquate("0x1002d20", 1, KEEP_MY); // 0x4
-		chooseEquate("0x1002d20", 1, KEEP_LATEST); // 0x0
-=======
 		chooseEquate("0x1002d20", 1, KEEP_LATEST); // 0x4
 		chooseEquate("0x1002d20", 1, KEEP_MY); // 0x0
->>>>>>> 772e0166
 		waitForMergeCompletion();
 
 		EquateTable equateTab = resultProgram.getEquateTable();
@@ -652,11 +636,11 @@
 		assertEquals(2, equates.size());
 		Equate eq;
 		eq = equates.get(0);
-		assertEquals("NADA", eq.getName());
+		assertEquals("FOUR", eq.getName());
+		assertEquals(4L, eq.getValue());
+		eq = equates.get(1);
+		assertEquals("ZERO", eq.getName());
 		assertEquals(0L, eq.getValue());
-		eq = equates.get(1);
-		assertEquals("QUAD", eq.getName());
-		assertEquals(4L, eq.getValue());
 	}
 
 	@Test
